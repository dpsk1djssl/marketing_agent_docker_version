--- conflicted
+++ resolved
@@ -114,12 +114,8 @@
 
 ### 절차 3: 보고서 생성
 - 모든 분석 결과는 아래 보고서 구조를 반드시 따르는 Markdown 형식으로 제공합니다.
-<<<<<<< HEAD
 - `# 요약 → ## 핵심 인사이트(불릿) → ## 추천 전략 및 채널(표) → ## 실행 가이드(불릿) → ## 데이터 근거(표)는 자세하게`
-=======
-- `# 요약 → ## 핵심 인사이트(불릿) → ## 추천 전략 및 채널(표) → ## 실행 가이드(불릿) → ## 데이터 근거(표)`
 - **데이터 근거 표에는 각 KPI 항목에 대해 백분위 순위(`PCT_`) 값과 구간(`_CAT` 값: 상위/중위/하위)을 모두 포함하여 제시합니다.**
->>>>>>> 2494f6a3
 """
 
 
